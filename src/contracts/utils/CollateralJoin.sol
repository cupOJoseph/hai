--- conflicted
+++ resolved
@@ -18,18 +18,11 @@
 
 pragma solidity 0.8.19;
 
-<<<<<<< HEAD
-import {ISAFEEngine as SAFEEngineLike} from '../../interfaces/ISAFEEngine.sol';
-import {IToken as DSTokenLike} from '../../interfaces/external/IToken.sol';
-import {ISystemCoin as CollateralLike} from '../../interfaces/external/ISystemCoin.sol';
-import {Authorizable} from './Authorizable.sol';
-=======
 import {ISAFEEngine as SAFEEngineLike} from '@interfaces/ISAFEEngine.sol';
 import {IToken as DSTokenLike} from '@interfaces/external/IToken.sol';
 import {ISystemCoin as CollateralLike} from '@interfaces/external/ISystemCoin.sol';
 
 import {Authorizable} from '@contracts/utils/Authorizable.sol';
->>>>>>> 4fa452ce
 
 /*
     Here we provide CollateralJoin adapter (for well behaved ERC20 tokens) 
@@ -40,12 +33,8 @@
     semantics and token standards.
     Adapters need to implement two basic methods:
       - `join`: enter collateral into the system
-<<<<<<< HEAD
-      - `exit`: remove collateral from the system*/
-=======
       - `exit`: remove collateral from the system
 */
->>>>>>> 4fa452ce
 
 contract CollateralJoin is Authorizable {
   // SAFE database
@@ -64,12 +53,8 @@
   event Join(address sender, address account, uint256 wad);
   event Exit(address sender, address account, uint256 wad);
 
-<<<<<<< HEAD
+  // --- Init ---
   constructor(address _safeEngine, bytes32 _collateralType, address _collateral) {
-=======
-  // --- Init ---
-  constructor(address safeEngine_, bytes32 collateralType_, address collateral_) {
->>>>>>> 4fa452ce
     _addAuthorization(msg.sender);
     contractEnabled = 1;
     safeEngine = SAFEEngineLike(_safeEngine);
