--- conflicted
+++ resolved
@@ -249,10 +249,7 @@
   function _distributeTax(bytes32 _cType, address _receiver, uint256 _debtAmount, int256 _deltaRate) internal {
     // Check how many coins the receiver has and negate the value
     int256 _coinBalance = -safeEngine.coinBalance(_receiver).toInt();
-<<<<<<< HEAD
     int256 __debtAmount = _debtAmount.toInt();
-=======
->>>>>>> b1317fc6
 
     TaxReceiver memory _taxReceiver = _secondaryTaxReceivers[_cType][_receiver];
     // Compute the % out of SF that should be allocated to the receiver
