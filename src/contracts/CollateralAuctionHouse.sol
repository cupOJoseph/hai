// SPDX-License-Identifier: GPL-3.0
/// EnglishCollateralAuctionHouse.sol

// Copyright (C) 2018 Rain <rainbreak@riseup.net>
//
// This program is free software: you can redistribute it and/or modify
// it under the terms of the GNU Affero General Public License as published by
// the Free Software Foundation, either version 3 of the License, or
// (at your option) any later version.
//
// This program is distributed in the hope that it will be useful,
// but WITHOUT ANY WARRANTY; without even the implied warranty of
// MERCHANTABILITY or FITNESS FOR A PARTICULAR PURPOSE.  See the
// GNU Affero General Public License for more details.
//
// You should have received a copy of the GNU Affero General Public License
// along with this program.  If not, see <https://www.gnu.org/licenses/>.

pragma solidity 0.8.19;

import {ISAFEEngine as SAFEEngineLike} from '@interfaces/ISAFEEngine.sol';
import {IOracleRelayer as OracleRelayerLike} from '@interfaces/IOracleRelayer.sol';
import {IOracle as OracleLike} from '@interfaces/IOracle.sol';
import {ILiquidationEngine as LiquidationEngineLike} from '@interfaces/ILiquidationEngine.sol';

<<<<<<< HEAD
import {Math, RAY, WAD} from './utils/Math.sol';
import {Authorizable} from './utils/Authorizable.sol';

/*
   This thing lets you (English) auction some collateral for a given amount of system coins*/
=======
import {Authorizable} from '@contracts/utils/Authorizable.sol';

import {Math, RAY, WAD} from '@libraries/Math.sol';

/*
   This thing lets you (English) auction some collateral for a given amount of system coins
*/
>>>>>>> 4fa452ce

contract EnglishCollateralAuctionHouse is Authorizable {
  // --- Data ---
  struct Bid {
    // Bid size (how many coins are offered per collateral sold)
    uint256 bidAmount; // [rad]
    // How much collateral is sold in an auction
    uint256 amountToSell; // [wad]
    // Who the high bidder is
    address highBidder;
    // When the latest bid expires and the auction can be settled
    uint48 bidExpiry; // [unix epoch time]
    // Hard deadline for the auction after which no more bids can be placed
    uint48 auctionDeadline; // [unix epoch time]
    // Who (which SAFE) receives leftover collateral that is not sold in the auction; usually the liquidated SAFE
    address forgoneCollateralReceiver;
    // Who receives the coins raised from the auction; usually the accounting engine
    address auctionIncomeRecipient;
    // Total/max amount of coins to raise
    uint256 amountToRaise; // [rad]
  }

  // Bid data for each separate auction
  mapping(uint256 => Bid) public bids;

  // SAFE database
  SAFEEngineLike public safeEngine;
  // Collateral type name
  bytes32 public collateralType;

  // Minimum bid increase compared to the last bid in order to take the new one in consideration
  uint256 public bidIncrease = 1.05e18; // [wad]
  // How long the auction lasts after a new bid is submitted
  uint48 public bidDuration = 3 hours; // [seconds]
  // Total length of the auction
  uint48 public totalAuctionLength = 2 days; // [seconds]
  // Number of auctions started up until now
  uint256 public auctionsStarted = 0;

  LiquidationEngineLike public liquidationEngine;

  bytes32 public constant AUCTION_HOUSE_TYPE = bytes32('COLLATERAL');
  bytes32 public constant AUCTION_TYPE = bytes32('ENGLISH');

  // --- Events ---
  event StartAuction(
    uint256 id,
    uint256 auctionsStarted,
    uint256 amountToSell,
    uint256 initialBid,
    uint256 indexed amountToRaise,
    address indexed forgoneCollateralReceiver,
    address indexed auctionIncomeRecipient,
    uint256 auctionDeadline
  );
  event ModifyParameters(bytes32 parameter, uint256 data);
  event ModifyParameters(bytes32 parameter, address data);
  event RestartAuction(uint256 indexed id, uint256 auctionDeadline);
  event IncreaseBidSize(uint256 indexed id, address highBidder, uint256 amountToBuy, uint256 rad, uint256 bidExpiry);
  event DecreaseSoldAmount(uint256 indexed id, address highBidder, uint256 amountToBuy, uint256 rad, uint256 bidExpiry);
  event SettleAuction(uint256 indexed id);
  event TerminateAuctionPrematurely(uint256 indexed id, address sender, uint256 bidAmount, uint256 collateralAmount);

  // --- Init ---
  constructor(address _safeEngine, address _liquidationEngine, bytes32 _collateralType) {
    safeEngine = SAFEEngineLike(_safeEngine);
    liquidationEngine = LiquidationEngineLike(_liquidationEngine);
    collateralType = _collateralType;
    _addAuthorization(msg.sender);
    emit AddAuthorization(msg.sender);
  }

  // --- Admin ---
  /**
   * @notice Modify an uint256 parameter
   * @param parameter The name of the parameter modified
   * @param data New value for the parameter
   */
  function modifyParameters(bytes32 parameter, uint256 data) external isAuthorized {
    if (parameter == 'bidIncrease') bidIncrease = data;
    else if (parameter == 'bidDuration') bidDuration = uint48(data);
    else if (parameter == 'totalAuctionLength') totalAuctionLength = uint48(data);
    else revert('EnglishCollateralAuctionHouse/modify-unrecognized-param');
    emit ModifyParameters(parameter, data);
  }

  /**
   * @notice Modify an address parameter
   * @param parameter The name of the contract whose address we modify
   * @param data New contract address
   */
  function modifyParameters(bytes32 parameter, address data) external isAuthorized {
    if (parameter == 'liquidationEngine') liquidationEngine = LiquidationEngineLike(data);
    else revert('EnglishCollateralAuctionHouse/modify-unrecognized-param');
    emit ModifyParameters(parameter, data);
  }

  // --- Auction ---
  /**
   * @notice Start a new collateral auction
   * @param forgoneCollateralReceiver Address that receives leftover collateral that is not auctioned
   * @param auctionIncomeRecipient Address that receives the amount of system coins raised by the auction
   * @param amountToRaise Total amount of coins to raise (rad)
   * @param amountToSell Total amount of collateral available to sell (wad)
   * @param initialBid Initial bid size (usually zero in this implementation) (rad)
   */
  function startAuction(
    address forgoneCollateralReceiver,
    address auctionIncomeRecipient,
    uint256 amountToRaise,
    uint256 amountToSell,
    uint256 initialBid
  ) public isAuthorized returns (uint256 id) {
    require(auctionsStarted < type(uint256).max, 'EnglishCollateralAuctionHouse/overflow');
    require(amountToSell > 0, 'EnglishCollateralAuctionHouse/null-amount-sold');
    id = ++auctionsStarted;

    bids[id].bidAmount = initialBid;
    bids[id].amountToSell = amountToSell;
    bids[id].highBidder = msg.sender;
    bids[id].auctionDeadline = uint48(block.timestamp) + totalAuctionLength;
    bids[id].forgoneCollateralReceiver = forgoneCollateralReceiver;
    bids[id].auctionIncomeRecipient = auctionIncomeRecipient;
    bids[id].amountToRaise = amountToRaise;

    safeEngine.transferCollateral(collateralType, msg.sender, address(this), amountToSell);

    emit StartAuction(
      id,
      auctionsStarted,
      amountToSell,
      initialBid,
      amountToRaise,
      forgoneCollateralReceiver,
      auctionIncomeRecipient,
      bids[id].auctionDeadline
    );
  }

  /**
   * @notice Restart an auction if no bids were submitted for it
   * @param id ID of the auction to restart
   */
  function restartAuction(uint256 id) external {
    require(bids[id].auctionDeadline < block.timestamp, 'EnglishCollateralAuctionHouse/not-finished');
    require(bids[id].bidExpiry == 0, 'EnglishCollateralAuctionHouse/bid-already-placed');
    bids[id].auctionDeadline = uint48(block.timestamp) + totalAuctionLength;
    emit RestartAuction(id, bids[id].auctionDeadline);
  }

  /**
   * @notice First auction phase: submit a higher bid for the same amount of collateral
   * @param id ID of the auction you want to submit the bid for
   * @param amountToBuy Amount of collateral to buy (wad)
   * @param rad New bid submitted (rad)
   */
  function increaseBidSize(uint256 id, uint256 amountToBuy, uint256 rad) external {
    require(bids[id].highBidder != address(0), 'EnglishCollateralAuctionHouse/high-bidder-not-set');
    require(
      bids[id].bidExpiry > block.timestamp || bids[id].bidExpiry == 0,
      'EnglishCollateralAuctionHouse/bid-already-expired'
    );
    require(bids[id].auctionDeadline > block.timestamp, 'EnglishCollateralAuctionHouse/auction-already-expired');

    require(amountToBuy == bids[id].amountToSell, 'EnglishCollateralAuctionHouse/amounts-not-matching');
    require(rad <= bids[id].amountToRaise, 'EnglishCollateralAuctionHouse/higher-than-amount-to-raise');
    require(rad > bids[id].bidAmount, 'EnglishCollateralAuctionHouse/new-bid-not-higher');
    require(
      rad * WAD >= bidIncrease * bids[id].bidAmount || rad == bids[id].amountToRaise,
      'EnglishCollateralAuctionHouse/insufficient-increase'
    );

    if (msg.sender != bids[id].highBidder) {
      safeEngine.transferInternalCoins(msg.sender, bids[id].highBidder, bids[id].bidAmount);
      bids[id].highBidder = msg.sender;
    }
    safeEngine.transferInternalCoins(msg.sender, bids[id].auctionIncomeRecipient, rad - bids[id].bidAmount);

    bids[id].bidAmount = rad;
    bids[id].bidExpiry = uint48(block.timestamp) + bidDuration;

    emit IncreaseBidSize(id, msg.sender, amountToBuy, rad, bids[id].bidExpiry);
  }

  /**
   * @notice Second auction phase: decrease the collateral amount you're willing to receive in
   *         exchange for providing the same amount of coins as the winning bid
   * @param id ID of the auction for which you want to submit a new amount of collateral to buy
   * @param amountToBuy Amount of collateral to buy (must be smaller than the previous proposed amount) (wad)
   * @param rad New bid submitted; must be equal to the winning bid from the increaseBidSize phase (rad)
   */
  function decreaseSoldAmount(uint256 id, uint256 amountToBuy, uint256 rad) external {
    require(bids[id].highBidder != address(0), 'EnglishCollateralAuctionHouse/high-bidder-not-set');
    require(
      bids[id].bidExpiry > block.timestamp || bids[id].bidExpiry == 0,
      'EnglishCollateralAuctionHouse/bid-already-expired'
    );
    require(bids[id].auctionDeadline > block.timestamp, 'EnglishCollateralAuctionHouse/auction-already-expired');

    require(rad == bids[id].bidAmount, 'EnglishCollateralAuctionHouse/not-matching-bid');
    require(rad == bids[id].amountToRaise, 'EnglishCollateralAuctionHouse/bid-increase-not-finished');
    require(amountToBuy < bids[id].amountToSell, 'EnglishCollateralAuctionHouse/amount-bought-not-lower');
    require(
      bidIncrease * amountToBuy <= bids[id].amountToSell * WAD, 'EnglishCollateralAuctionHouse/insufficient-decrease'
    );

    if (msg.sender != bids[id].highBidder) {
      safeEngine.transferInternalCoins(msg.sender, bids[id].highBidder, rad);
      bids[id].highBidder = msg.sender;
    }
    safeEngine.transferCollateral(
      collateralType, address(this), bids[id].forgoneCollateralReceiver, bids[id].amountToSell - amountToBuy
    );

    bids[id].amountToSell = amountToBuy;
    bids[id].bidExpiry = uint48(block.timestamp) + bidDuration;

    emit DecreaseSoldAmount(id, msg.sender, amountToBuy, rad, bids[id].bidExpiry);
  }

  /**
   * @notice Settle/finish an auction
   * @param id ID of the auction to settle
   */
  function settleAuction(uint256 id) external {
    require(
      bids[id].bidExpiry != 0 && (bids[id].bidExpiry < block.timestamp || bids[id].auctionDeadline < block.timestamp),
      'EnglishCollateralAuctionHouse/not-finished'
    );
    safeEngine.transferCollateral(collateralType, address(this), bids[id].highBidder, bids[id].amountToSell);
    liquidationEngine.removeCoinsFromAuction(bids[id].amountToRaise);
    delete bids[id];
    emit SettleAuction(id);
  }

  /**
   * @notice Terminate an auction prematurely (if it's still in the first phase).
   *         Usually called by Global Settlement.
   * @param id ID of the auction to settle
   */
  function terminateAuctionPrematurely(uint256 id) external isAuthorized {
    require(bids[id].highBidder != address(0), 'EnglishCollateralAuctionHouse/high-bidder-not-set');
    require(bids[id].bidAmount < bids[id].amountToRaise, 'EnglishCollateralAuctionHouse/already-decreasing-sold-amount');
    liquidationEngine.removeCoinsFromAuction(bids[id].amountToRaise);
    safeEngine.transferCollateral(collateralType, address(this), msg.sender, bids[id].amountToSell);
    safeEngine.transferInternalCoins(msg.sender, bids[id].highBidder, bids[id].bidAmount);
    emit TerminateAuctionPrematurely(id, msg.sender, bids[id].bidAmount, bids[id].amountToSell);
    delete bids[id];
  }

  // --- Getters ---
  function bidAmount(uint256 id) public view returns (uint256) {
    return bids[id].bidAmount;
  }

  function remainingAmountToSell(uint256 id) public view returns (uint256) {
    return bids[id].amountToSell;
  }

  function forgoneCollateralReceiver(uint256 id) public view returns (address) {
    return bids[id].forgoneCollateralReceiver;
  }

  function raisedAmount(uint256 id) public view returns (uint256) {
    return 0;
  }

  function amountToRaise(uint256 id) public view returns (uint256) {
    return bids[id].amountToRaise;
  }
}

/// FixedDiscountCollateralAuctionHouse.sol

// Copyright (C) 2018 Rain <rainbreak@riseup.net>, 2020 Reflexer Labs, INC
//
// This program is free software: you can redistribute it and/or modify
// it under the terms of the GNU Affero General Public License as published by
// the Free Software Foundation, either version 3 of the License, or
// (at your option) any later version.
//
// This program is distributed in the hope that it will be useful,
// but WITHOUT ANY WARRANTY; without even the implied warranty of
// MERCHANTABILITY or FITNESS FOR A PARTICULAR PURPOSE.  See the
// GNU Affero General Public License for more details.
//
// You should have received a copy of the GNU Affero General Public License
// along with this program.  If not, see <https://www.gnu.org/licenses/>.

/*
   This thing lets you sell some collateral at a fixed discount in order to instantly recapitalize the system
*/

contract FixedDiscountCollateralAuctionHouse is Authorizable {
  using Math for uint256;

  // --- Data ---
  struct Bid {
    // System coins raised up until now
    uint256 raisedAmount; // [rad]
    // Amount of collateral that has been sold up until now
    uint256 soldAmount; // [wad]
    // How much collateral is sold in an auction
    uint256 amountToSell; // [wad]
    // Total/max amount of coins to raise
    uint256 amountToRaise; // [rad]
    // Duration of time after which the auction can be settled
    uint48 auctionDeadline; // [unix epoch time]
    // Who (which SAFE) receives leftover collateral that is not sold in the auction; usually the liquidated SAFE
    address forgoneCollateralReceiver;
    // Who receives the coins raised by the auction; usually the accounting engine
    address auctionIncomeRecipient;
  }

  // Bid data for each separate auction
  mapping(uint256 => Bid) public bids;

  // SAFE database
  SAFEEngineLike public safeEngine;
  // Collateral type name
  bytes32 public collateralType;

  // Minimum acceptable bid
  uint256 public minimumBid = 5 * WAD; // [wad]
  // Total length of the auction. Kept to adhere to the same interface as the English auction but redundant
  uint48 public totalAuctionLength = type(uint48).max; // [seconds]
  // Number of auctions started up until now
  uint256 public auctionsStarted = 0;
  // The last read redemption price
  uint256 public lastReadRedemptionPrice;
  // Discount (compared to the system coin's current redemption price) at which collateral is being sold
  uint256 public discount = 0.95e18; // 5% discount                                      // [wad]
  // Max lower bound deviation that the collateral median can have compared to the FSM price
  uint256 public lowerCollateralMedianDeviation = 0.9e18; // 10% deviation                                    // [wad]
  // Max upper bound deviation that the collateral median can have compared to the FSM price
  uint256 public upperCollateralMedianDeviation = 0.95e18; // 5% deviation                                     // [wad]
  // Max lower bound deviation that the system coin oracle price feed can have compared to the systemCoinOracle price
  uint256 public lowerSystemCoinMedianDeviation = WAD; // 0% deviation                                     // [wad]
  // Max upper bound deviation that the system coin oracle price feed can have compared to the systemCoinOracle price
  uint256 public upperSystemCoinMedianDeviation = WAD; // 0% deviation                                     // [wad]
  // Min deviation for the system coin median result compared to the redemption price in order to take the median into account
  uint256 public minSystemCoinMedianDeviation = 0.999e18; // [wad]

  OracleRelayerLike public oracleRelayer;
  OracleLike public collateralFSM;
  OracleLike public systemCoinOracle;
  LiquidationEngineLike public liquidationEngine;

  bytes32 public constant AUCTION_HOUSE_TYPE = bytes32('COLLATERAL');
  bytes32 public constant AUCTION_TYPE = bytes32('FIXED_DISCOUNT');

  // --- Events ---
  event StartAuction(
    uint256 id,
    uint256 auctionsStarted,
    uint256 amountToSell,
    uint256 initialBid,
    uint256 indexed amountToRaise,
    address indexed forgoneCollateralReceiver,
    address indexed auctionIncomeRecipient,
    uint256 auctionDeadline
  );
  event ModifyParameters(bytes32 parameter, uint256 data);
  event ModifyParameters(bytes32 parameter, address data);
  event BuyCollateral(uint256 indexed id, uint256 wad, uint256 boughtCollateral);
  event SettleAuction(uint256 indexed id, uint256 leftoverCollateral);
  event TerminateAuctionPrematurely(uint256 indexed id, address sender, uint256 collateralAmount);

  // --- Init ---
  constructor(address _safeEngine, address _liquidationEngine, bytes32 _collateralType) {
    safeEngine = SAFEEngineLike(_safeEngine);
    liquidationEngine = LiquidationEngineLike(_liquidationEngine);
    collateralType = _collateralType;
    _addAuthorization(msg.sender);
    emit AddAuthorization(msg.sender);
  }

  // --- Admin ---
  /**
   * @notice Modify an uint256 parameter
   * @param parameter The name of the parameter modified
   * @param data New value for the parameter
   */
  function modifyParameters(bytes32 parameter, uint256 data) external isAuthorized {
    if (parameter == 'discount') {
      require(data < WAD, 'FixedDiscountCollateralAuctionHouse/no-discount-offered');
      discount = data;
    } else if (parameter == 'lowerCollateralMedianDeviation') {
      require(data <= WAD, 'FixedDiscountCollateralAuctionHouse/invalid-lower-collateral-median-deviation');
      lowerCollateralMedianDeviation = data;
    } else if (parameter == 'upperCollateralMedianDeviation') {
      require(data <= WAD, 'FixedDiscountCollateralAuctionHouse/invalid-upper-collateral-median-deviation');
      upperCollateralMedianDeviation = data;
    } else if (parameter == 'lowerSystemCoinMedianDeviation') {
      require(data <= WAD, 'FixedDiscountCollateralAuctionHouse/invalid-lower-system-coin-median-deviation');
      lowerSystemCoinMedianDeviation = data;
    } else if (parameter == 'upperSystemCoinMedianDeviation') {
      require(data <= WAD, 'FixedDiscountCollateralAuctionHouse/invalid-upper-system-coin-median-deviation');
      upperSystemCoinMedianDeviation = data;
    } else if (parameter == 'minSystemCoinMedianDeviation') {
      minSystemCoinMedianDeviation = data;
    } else if (parameter == 'minimumBid') {
      minimumBid = data;
    } else {
      revert('FixedDiscountCollateralAuctionHouse/modify-unrecognized-param');
    }
    emit ModifyParameters(parameter, data);
  }

  /**
   * @notice Modify an address parameter
   * @param parameter The name of the contract address being updated
   * @param data New address for the oracle contract
   */
  function modifyParameters(bytes32 parameter, address data) external isAuthorized {
    if (parameter == 'oracleRelayer') {
      oracleRelayer = OracleRelayerLike(data);
    } else if (parameter == 'collateralFSM') {
      collateralFSM = OracleLike(data);
      // Check that priceSource() is implemented
      collateralFSM.priceSource();
    } else if (parameter == 'systemCoinOracle') {
      systemCoinOracle = OracleLike(data);
    } else if (parameter == 'liquidationEngine') {
      liquidationEngine = LiquidationEngineLike(data);
    } else {
      revert('FixedDiscountCollateralAuctionHouse/modify-unrecognized-param');
    }
    emit ModifyParameters(parameter, data);
  }

  // --- Private Auction Utils ---
  /**
   * @notice Get the amount of bought collateral from a specific auction using custom collateral price feeds and a system coin price feed
   * @param id The ID of the auction to bid in and get collateral from
   * @param collateralFsmPriceFeedValue The collateral price fetched from the FSM
   * @param collateralMedianPriceFeedValue The collateral price fetched from the oracle median
   * @param systemCoinPriceFeedValue The system coin market price fetched from the oracle
   * @param adjustedBid The system coin bid
   */
  function getBoughtCollateral(
    uint256 id,
    uint256 collateralFsmPriceFeedValue,
    uint256 collateralMedianPriceFeedValue,
    uint256 systemCoinPriceFeedValue,
    uint256 adjustedBid
  ) private view returns (uint256) {
    // calculate the collateral price in relation to the latest system coin price and apply the discount
    uint256 discountedCollateralPrice = getDiscountedCollateralPrice(
      collateralFsmPriceFeedValue, collateralMedianPriceFeedValue, systemCoinPriceFeedValue, discount
    );
    // calculate the amount of collateral bought
    uint256 boughtCollateral = adjustedBid.wdiv(discountedCollateralPrice);
    // if the calculated collateral amount exceeds the amount still up for sale, adjust it to the remaining amount
    boughtCollateral = (boughtCollateral > bids[id].amountToSell - bids[id].soldAmount)
      ? bids[id].amountToSell - bids[id].soldAmount
      : boughtCollateral;

    return boughtCollateral;
  }

  // --- Public Auction Utils ---
  /**
   * @notice Fetch the collateral median price (from the oracle, not FSM)
   * @return priceFeed The collateral price from the oracle median; zero if the address of the collateralMedian (as fetched from the FSM) is null
   */
  function getCollateralMedianPrice() public view returns (uint256 priceFeed) {
    // Fetch the collateral median address from the collateral FSM
    address collateralMedian;
    try collateralFSM.priceSource() returns (address median) {
      collateralMedian = median;
    } catch (bytes memory revertReason) {}

    if (collateralMedian == address(0)) return 0;

    // wrapped call toward the collateral median
    try OracleLike(collateralMedian).getResultWithValidity() returns (uint256 price, bool valid) {
      if (valid) {
        priceFeed = uint256(price);
      }
    } catch (bytes memory revertReason) {
      return 0;
    }
  }

  /**
   * @notice Fetch the system coin market price
   * @return priceFeed The system coin market price fetch from the oracle
   */
  function getSystemCoinMarketPrice() public view returns (uint256 priceFeed) {
    if (address(systemCoinOracle) == address(0)) return 0;

    // wrapped call toward the system coin oracle
    try systemCoinOracle.getResultWithValidity() returns (uint256 price, bool valid) {
      if (valid) {
        priceFeed = uint256(price) * 10 ** 9; // scale to RAY
      }
    } catch (bytes memory revertReason) {
      return 0;
    }
  }

  /**
   * @notice Get the smallest possible price that's at max lowerSystemCoinMedianDeviation deviated from the redemption price and at least
   *         minSystemCoinMedianDeviation deviated
   */
  function getSystemCoinFloorDeviatedPrice(uint256 redemptionPrice) public view returns (uint256 floorPrice) {
    uint256 minFloorDeviatedPrice = redemptionPrice.wmul(minSystemCoinMedianDeviation);
    floorPrice = redemptionPrice.wmul(lowerSystemCoinMedianDeviation);
    floorPrice = (floorPrice <= minFloorDeviatedPrice) ? floorPrice : redemptionPrice;
  }

  /**
   * @notice Get the highest possible price that's at max upperSystemCoinMedianDeviation deviated from the redemption price and at least
   *         minSystemCoinMedianDeviation deviated
   */
  function getSystemCoinCeilingDeviatedPrice(uint256 redemptionPrice) public view returns (uint256 ceilingPrice) {
    uint256 minCeilingDeviatedPrice = redemptionPrice.wmul((2 * WAD) - minSystemCoinMedianDeviation);
    ceilingPrice = redemptionPrice.wmul((2 * WAD) - upperSystemCoinMedianDeviation);
    ceilingPrice = (ceilingPrice >= minCeilingDeviatedPrice) ? ceilingPrice : redemptionPrice;
  }

  /**
   * @notice Get the collateral price from the FSM and the final system coin price that will be used when bidding in an auction
   * @param systemCoinRedemptionPrice The system coin redemption price
   * @return The collateral price from the FSM and the final system coin price used for bidding (picking between redemption and market prices)
   */
  function getCollateralFSMAndFinalSystemCoinPrices(uint256 systemCoinRedemptionPrice)
    public
    view
    returns (uint256, uint256)
  {
    require(systemCoinRedemptionPrice > 0, 'FixedDiscountCollateralAuctionHouse/invalid-redemption-price-provided');
    (uint256 collateralFsmPriceFeedValue, bool collateralFsmHasValidValue) = collateralFSM.getResultWithValidity();
    if (!collateralFsmHasValidValue) {
      return (0, 0);
    }

    uint256 systemCoinAdjustedPrice = systemCoinRedemptionPrice;
    uint256 systemCoinPriceFeedValue = getSystemCoinMarketPrice();

    if (systemCoinPriceFeedValue > 0) {
      uint256 floorPrice = getSystemCoinFloorDeviatedPrice(systemCoinAdjustedPrice);
      uint256 ceilingPrice = getSystemCoinCeilingDeviatedPrice(systemCoinAdjustedPrice);

      if (uint256(systemCoinPriceFeedValue) < systemCoinAdjustedPrice) {
        systemCoinAdjustedPrice = Math.max(uint256(systemCoinPriceFeedValue), floorPrice);
      } else {
        systemCoinAdjustedPrice = Math.min(uint256(systemCoinPriceFeedValue), ceilingPrice);
      }
    }

    return (uint256(collateralFsmPriceFeedValue), systemCoinAdjustedPrice);
  }

  /**
   * @notice Get the collateral price used in bidding by picking between the raw FSM and the oracle median price and taking into account
   *         deviation limits
   * @param collateralFsmPriceFeedValue The collateral price fetched from the FSM
   * @param collateralMedianPriceFeedValue The collateral price fetched from the median attached to the FSM
   */
  function getFinalBaseCollateralPrice(
    uint256 collateralFsmPriceFeedValue,
    uint256 collateralMedianPriceFeedValue
  ) public view returns (uint256) {
    uint256 floorPrice = collateralFsmPriceFeedValue.wmul(lowerCollateralMedianDeviation);
    uint256 ceilingPrice = collateralFsmPriceFeedValue.wmul((2 * WAD) - upperCollateralMedianDeviation);

    uint256 adjustedMedianPrice =
      (collateralMedianPriceFeedValue == 0) ? collateralFsmPriceFeedValue : collateralMedianPriceFeedValue;

    if (adjustedMedianPrice < collateralFsmPriceFeedValue) {
      return Math.max(adjustedMedianPrice, floorPrice);
    } else {
      return Math.min(adjustedMedianPrice, ceilingPrice);
    }
  }

  /**
   * @notice Get the discounted collateral price (using a custom discount)
   * @param collateralFsmPriceFeedValue The collateral price fetched from the FSM
   * @param collateralMedianPriceFeedValue The collateral price fetched from the oracle median
   * @param systemCoinPriceFeedValue The system coin price fetched from the oracle
   * @param customDiscount The custom discount used to calculate the collateral price offered
   */
  function getDiscountedCollateralPrice(
    uint256 collateralFsmPriceFeedValue,
    uint256 collateralMedianPriceFeedValue,
    uint256 systemCoinPriceFeedValue,
    uint256 customDiscount
  ) public view returns (uint256) {
    // calculate the collateral price in relation to the latest system coin price and apply the discount
    return getFinalBaseCollateralPrice(collateralFsmPriceFeedValue, collateralMedianPriceFeedValue).rdiv(
      systemCoinPriceFeedValue
    ).wmul(customDiscount);
  }

  /**
   * @notice Get the actual bid that will be used in an auction (taking into account the bidder input)
   * @param id The id of the auction to calculate the adjusted bid for
   * @param wad The initial bid submitted
   * @return Whether the bid is valid or not and the adjusted bid
   */
  function getAdjustedBid(uint256 id, uint256 wad) public view returns (bool, uint256) {
    if ((bids[id].amountToSell == 0 || bids[id].amountToRaise == 0) || (wad == 0 || wad < minimumBid)) {
      return (false, wad);
    }

    uint256 remainingToRaise = bids[id].amountToRaise - bids[id].raisedAmount;

    // bound max amount offered in exchange for collateral
    uint256 adjustedBid = wad;
    if (adjustedBid * RAY > remainingToRaise) {
      adjustedBid = (remainingToRaise / RAY) + 1;
    }

    remainingToRaise = bids[id].amountToRaise - bids[id].raisedAmount;
    if (remainingToRaise > 0 && remainingToRaise < RAY) {
      return (false, adjustedBid);
    }

    return (true, adjustedBid);
  }

  // --- Core Auction Logic ---
  /**
   * @notice Start a new collateral auction
   * @param forgoneCollateralReceiver Who receives leftover collateral that is not auctioned
   * @param auctionIncomeRecipient Who receives the amount raised in the auction
   * @param amountToRaise Total amount of coins to raise (rad)
   * @param amountToSell Total amount of collateral available to sell (wad)
   * @param initialBid Unused
   */
  function startAuction(
    address forgoneCollateralReceiver,
    address auctionIncomeRecipient,
    uint256 amountToRaise,
    uint256 amountToSell,
    uint256 initialBid
  ) public isAuthorized returns (uint256 id) {
    require(auctionsStarted < type(uint256).max, 'FixedDiscountCollateralAuctionHouse/overflow');
    require(amountToSell > 0, 'FixedDiscountCollateralAuctionHouse/no-collateral-for-sale');
    require(amountToRaise > 0, 'FixedDiscountCollateralAuctionHouse/nothing-to-raise');
    require(amountToRaise >= RAY, 'FixedDiscountCollateralAuctionHouse/dusty-auction');
    id = ++auctionsStarted;

    bids[id].auctionDeadline = type(uint48).max;
    bids[id].amountToSell = amountToSell;
    bids[id].forgoneCollateralReceiver = forgoneCollateralReceiver;
    bids[id].auctionIncomeRecipient = auctionIncomeRecipient;
    bids[id].amountToRaise = amountToRaise;

    safeEngine.transferCollateral(collateralType, msg.sender, address(this), amountToSell);

    emit StartAuction(
      id,
      auctionsStarted,
      amountToSell,
      initialBid,
      amountToRaise,
      forgoneCollateralReceiver,
      auctionIncomeRecipient,
      bids[id].auctionDeadline
    );
  }

  /**
   * @notice Calculate how much collateral someone would buy from an auction using the last read redemption price
   * @param id ID of the auction to buy collateral from
   * @param wad New bid submitted
   */
  function getApproximateCollateralBought(uint256 id, uint256 wad) external view returns (uint256, uint256) {
    if (lastReadRedemptionPrice == 0) return (0, wad);

    (bool validAuctionAndBid, uint256 adjustedBid) = getAdjustedBid(id, wad);
    if (!validAuctionAndBid) {
      return (0, adjustedBid);
    }

    // check that the oracle doesn't return an invalid value
    (uint256 collateralFsmPriceFeedValue, uint256 systemCoinPriceFeedValue) =
      getCollateralFSMAndFinalSystemCoinPrices(lastReadRedemptionPrice);
    if (collateralFsmPriceFeedValue == 0) {
      return (0, adjustedBid);
    }

    return (
      getBoughtCollateral(
        id, collateralFsmPriceFeedValue, getCollateralMedianPrice(), systemCoinPriceFeedValue, adjustedBid
        ),
      adjustedBid
    );
  }

  /**
   * @notice Calculate how much collateral someone would buy from an auction using the latest redemption price fetched from the OracleRelayer
   * @param id ID of the auction to buy collateral from
   * @param wad New bid submitted
   */
  function getCollateralBought(uint256 id, uint256 wad) external returns (uint256, uint256) {
    (bool validAuctionAndBid, uint256 adjustedBid) = getAdjustedBid(id, wad);
    if (!validAuctionAndBid) {
      return (0, adjustedBid);
    }

    // Read the redemption price
    lastReadRedemptionPrice = oracleRelayer.redemptionPrice();

    // check that the oracle doesn't return an invalid value
    (uint256 collateralFsmPriceFeedValue, uint256 systemCoinPriceFeedValue) =
      getCollateralFSMAndFinalSystemCoinPrices(lastReadRedemptionPrice);
    if (collateralFsmPriceFeedValue == 0) {
      return (0, adjustedBid);
    }

    return (
      getBoughtCollateral(
        id, collateralFsmPriceFeedValue, getCollateralMedianPrice(), systemCoinPriceFeedValue, adjustedBid
        ),
      adjustedBid
    );
  }

  /**
   * @notice Buy collateral from an auction at a fixed discount
   * @param id ID of the auction to buy collateral from
   * @param wad New bid submitted (as a WAD which has 18 decimals)
   */
  function buyCollateral(uint256 id, uint256 wad) external {
    require(
      bids[id].amountToSell > 0 && bids[id].amountToRaise > 0, 'FixedDiscountCollateralAuctionHouse/inexistent-auction'
    );

    uint256 remainingToRaise = bids[id].amountToRaise - bids[id].raisedAmount;
    require(wad > 0 && wad >= minimumBid, 'FixedDiscountCollateralAuctionHouse/invalid-bid');

    // bound max amount offered in exchange for collateral (in case someone offers more than is necessary)
    uint256 adjustedBid = wad;
    if (adjustedBid * RAY > remainingToRaise) {
      adjustedBid = (remainingToRaise / RAY) + 1;
    }

    // update amount raised
    bids[id].raisedAmount = bids[id].raisedAmount + (adjustedBid * RAY);

    // check that there's at least RAY left to raise if raisedAmount < amountToRaise
    if (bids[id].raisedAmount < bids[id].amountToRaise) {
      require(
        bids[id].amountToRaise - bids[id].raisedAmount >= RAY,
        'FixedDiscountCollateralAuctionHouse/invalid-left-to-raise'
      );
    }

    // Read the redemption price
    lastReadRedemptionPrice = oracleRelayer.redemptionPrice();

    // check that the collateral FSM doesn't return an invalid value
    (uint256 collateralFsmPriceFeedValue, uint256 systemCoinPriceFeedValue) =
      getCollateralFSMAndFinalSystemCoinPrices(lastReadRedemptionPrice);
    require(collateralFsmPriceFeedValue > 0, 'FixedDiscountCollateralAuctionHouse/collateral-fsm-invalid-value');

    // get the amount of collateral bought
    uint256 boughtCollateral = getBoughtCollateral(
      id, collateralFsmPriceFeedValue, getCollateralMedianPrice(), systemCoinPriceFeedValue, adjustedBid
    );
    // check that the calculated amount is greater than zero
    require(boughtCollateral > 0, 'FixedDiscountCollateralAuctionHouse/null-bought-amount');
    // update the amount of collateral already sold
    bids[id].soldAmount = bids[id].soldAmount + boughtCollateral;

    // transfer the bid to the income recipient and the collateral to the bidder
    safeEngine.transferInternalCoins(msg.sender, bids[id].auctionIncomeRecipient, adjustedBid * RAY);
    safeEngine.transferCollateral(collateralType, address(this), msg.sender, boughtCollateral);

    // Emit the buy event
    emit BuyCollateral(id, adjustedBid, boughtCollateral);

    // Remove coins from the liquidation buffer
    bool soldAll = bids[id].amountToRaise <= bids[id].raisedAmount || bids[id].amountToSell == bids[id].soldAmount;
    if (soldAll) {
      liquidationEngine.removeCoinsFromAuction(remainingToRaise);
    } else {
      liquidationEngine.removeCoinsFromAuction(adjustedBid * RAY);
    }

    // If the auction raised the whole amount or all collateral was sold,
    // send remaining collateral back to the forgone receiver
    if (soldAll) {
      uint256 leftoverCollateral = bids[id].amountToSell - bids[id].soldAmount;
      safeEngine.transferCollateral(
        collateralType, address(this), bids[id].forgoneCollateralReceiver, leftoverCollateral
      );
      delete bids[id];
      emit SettleAuction(id, leftoverCollateral);
    }
  }

  /**
   * @notice Settle/finish an auction
   * @param id ID of the auction to settle
   */
  function settleAuction(uint256 id) external {
    return;
  }

  /**
   * @notice Terminate an auction prematurely. Usually called by Global Settlement.
   * @param id ID of the auction to settle
   */
  function terminateAuctionPrematurely(uint256 id) external isAuthorized {
    require(
      bids[id].amountToSell > 0 && bids[id].amountToRaise > 0, 'FixedDiscountCollateralAuctionHouse/inexistent-auction'
    );
    uint256 leftoverCollateral = bids[id].amountToSell - bids[id].soldAmount;
    liquidationEngine.removeCoinsFromAuction(bids[id].amountToRaise - bids[id].raisedAmount);
    safeEngine.transferCollateral(collateralType, address(this), msg.sender, leftoverCollateral);
    delete bids[id];
    emit TerminateAuctionPrematurely(id, msg.sender, leftoverCollateral);
  }

  // --- Getters ---
  function bidAmount(uint256 id) public view returns (uint256) {
    return 0;
  }

  function remainingAmountToSell(uint256 id) public view returns (uint256) {
    return bids[id].amountToSell - bids[id].soldAmount;
  }

  function forgoneCollateralReceiver(uint256 id) public view returns (address) {
    return bids[id].forgoneCollateralReceiver;
  }

  function raisedAmount(uint256 id) public view returns (uint256) {
    return bids[id].raisedAmount;
  }

  function amountToRaise(uint256 id) public view returns (uint256) {
    return bids[id].amountToRaise;
  }
}

/// IncreasingDiscountCollateralAuctionHouse.sol

// Copyright (C) 2018 Rain <rainbreak@riseup.net>, 2020 Reflexer Labs, INC
//
// This program is free software: you can redistribute it and/or modify
// it under the terms of the GNU Affero General Public License as published by
// the Free Software Foundation, either version 3 of the License, or
// (at your option) any later version.
//
// This program is distributed in the hope that it will be useful,
// but WITHOUT ANY WARRANTY; without even the implied warranty of
// MERCHANTABILITY or FITNESS FOR A PARTICULAR PURPOSE.  See the
// GNU Affero General Public License for more details.
//
// You should have received a copy of the GNU Affero General Public License
// along with this program.  If not, see <https://www.gnu.org/licenses/>.

/*
   This thing lets you sell some collateral at an increasing discount in order to instantly recapitalize the system
*/

contract IncreasingDiscountCollateralAuctionHouse is Authorizable {
  using Math for uint256;

  // --- Data ---
  struct Bid {
    // How much collateral is sold in an auction
    uint256 amountToSell; // [wad]
    // Total/max amount of coins to raise
    uint256 amountToRaise; // [rad]
    // Current discount
    uint256 currentDiscount; // [wad]
    // Max possibe discount
    uint256 maxDiscount; // [wad]
    // Rate at which the discount is updated every second
    uint256 perSecondDiscountUpdateRate; // [ray]
    // Last time when the current discount was updated
    uint256 latestDiscountUpdateTime; // [unix timestamp]
    // Deadline after which the discount cannot increase anymore
    uint48 discountIncreaseDeadline; // [unix epoch time]
    // Who (which SAFE) receives leftover collateral that is not sold in the auction; usually the liquidated SAFE
    address forgoneCollateralReceiver;
    // Who receives the coins raised by the auction; usually the accounting engine
    address auctionIncomeRecipient;
  }

  // Bid data for each separate auction
  mapping(uint256 => Bid) public bids;

  // SAFE database
  SAFEEngineLike public safeEngine;
  // Collateral type name
  bytes32 public collateralType;

  // Minimum acceptable bid
  uint256 public minimumBid = 5 * WAD; // [wad]
  // Total length of the auction. Kept to adhere to the same interface as the English auction but redundant
  uint48 public totalAuctionLength = type(uint48).max; // [seconds]
  // Number of auctions started up until now
  uint256 public auctionsStarted = 0;
  // The last read redemption price
  uint256 public lastReadRedemptionPrice;
  // Minimum discount (compared to the system coin's current redemption price) at which collateral is being sold
  uint256 public minDiscount = 0.95e18; // 5% discount                                      // [wad]
  // Maximum discount (compared to the system coin's current redemption price) at which collateral is being sold
  uint256 public maxDiscount = 0.95e18; // 5% discount                                      // [wad]
  // Rate at which the discount will be updated in an auction
  uint256 public perSecondDiscountUpdateRate = RAY; // [ray]
  // Max time over which the discount can be updated
  uint256 public maxDiscountUpdateRateTimeline = 1 hours; // [seconds]
  // Max lower bound deviation that the collateral median can have compared to the FSM price
  uint256 public lowerCollateralMedianDeviation = 0.9e18; // 10% deviation                                    // [wad]
  // Max upper bound deviation that the collateral median can have compared to the FSM price
  uint256 public upperCollateralMedianDeviation = 0.95e18; // 5% deviation                                     // [wad]
  // Max lower bound deviation that the system coin oracle price feed can have compared to the systemCoinOracle price
  uint256 public lowerSystemCoinMedianDeviation = WAD; // 0% deviation                                     // [wad]
  // Max upper bound deviation that the system coin oracle price feed can have compared to the systemCoinOracle price
  uint256 public upperSystemCoinMedianDeviation = WAD; // 0% deviation                                     // [wad]
  // Min deviation for the system coin median result compared to the redemption price in order to take the median into account
  uint256 public minSystemCoinMedianDeviation = 0.999e18; // [wad]

  OracleRelayerLike public oracleRelayer;
  OracleLike public collateralFSM;
  OracleLike public systemCoinOracle;
  LiquidationEngineLike public liquidationEngine;

  bytes32 public constant AUCTION_HOUSE_TYPE = bytes32('COLLATERAL');
  bytes32 public constant AUCTION_TYPE = bytes32('INCREASING_DISCOUNT');

  // --- Events ---
  event StartAuction(
    uint256 id,
    uint256 auctionsStarted,
    uint256 amountToSell,
    uint256 initialBid,
    uint256 indexed amountToRaise,
    uint256 startingDiscount,
    uint256 maxDiscount,
    uint256 perSecondDiscountUpdateRate,
    uint48 discountIncreaseDeadline,
    address indexed forgoneCollateralReceiver,
    address indexed auctionIncomeRecipient
  );
  event ModifyParameters(bytes32 parameter, uint256 data);
  event ModifyParameters(bytes32 parameter, address data);
  event BuyCollateral(uint256 indexed id, uint256 wad, uint256 boughtCollateral);
  event SettleAuction(uint256 indexed id, uint256 leftoverCollateral);
  event TerminateAuctionPrematurely(uint256 indexed id, address sender, uint256 collateralAmount);

  // --- Init ---
  constructor(address _safeEngine, address _liquidationEngine, bytes32 _collateralType) {
    safeEngine = SAFEEngineLike(_safeEngine);
    liquidationEngine = LiquidationEngineLike(_liquidationEngine);
    collateralType = _collateralType;
    _addAuthorization(msg.sender);
    emit AddAuthorization(msg.sender);
  }

  // --- Admin ---
  /**
   * @notice Modify an uint256 parameter
   * @param parameter The name of the parameter to modify
   * @param data New value for the parameter
   */
  function modifyParameters(bytes32 parameter, uint256 data) external isAuthorized {
    if (parameter == 'minDiscount') {
      require(data >= maxDiscount && data < WAD, 'IncreasingDiscountCollateralAuctionHouse/invalid-min-discount');
      minDiscount = data;
    } else if (parameter == 'maxDiscount') {
      require(
        (data <= minDiscount && data < WAD) && data > 0, 'IncreasingDiscountCollateralAuctionHouse/invalid-max-discount'
      );
      maxDiscount = data;
    } else if (parameter == 'perSecondDiscountUpdateRate') {
      require(data <= RAY, 'IncreasingDiscountCollateralAuctionHouse/invalid-discount-update-rate');
      perSecondDiscountUpdateRate = data;
    } else if (parameter == 'maxDiscountUpdateRateTimeline') {
      require(
        data > 0 && uint256(type(uint48).max) > block.timestamp + data,
        'IncreasingDiscountCollateralAuctionHouse/invalid-update-rate-time'
      );
      maxDiscountUpdateRateTimeline = data;
    } else if (parameter == 'lowerCollateralMedianDeviation') {
      require(data <= WAD, 'IncreasingDiscountCollateralAuctionHouse/invalid-lower-collateral-median-deviation');
      lowerCollateralMedianDeviation = data;
    } else if (parameter == 'upperCollateralMedianDeviation') {
      require(data <= WAD, 'IncreasingDiscountCollateralAuctionHouse/invalid-upper-collateral-median-deviation');
      upperCollateralMedianDeviation = data;
    } else if (parameter == 'lowerSystemCoinMedianDeviation') {
      require(data <= WAD, 'IncreasingDiscountCollateralAuctionHouse/invalid-lower-system-coin-median-deviation');
      lowerSystemCoinMedianDeviation = data;
    } else if (parameter == 'upperSystemCoinMedianDeviation') {
      require(data <= WAD, 'IncreasingDiscountCollateralAuctionHouse/invalid-upper-system-coin-median-deviation');
      upperSystemCoinMedianDeviation = data;
    } else if (parameter == 'minSystemCoinMedianDeviation') {
      minSystemCoinMedianDeviation = data;
    } else if (parameter == 'minimumBid') {
      minimumBid = data;
    } else {
      revert('IncreasingDiscountCollateralAuctionHouse/modify-unrecognized-param');
    }
    emit ModifyParameters(parameter, data);
  }

  /**
   * @notice Modify an addres parameter
   * @param parameter The parameter name
   * @param data New address for the parameter
   */
  function modifyParameters(bytes32 parameter, address data) external isAuthorized {
    if (parameter == 'oracleRelayer') {
      oracleRelayer = OracleRelayerLike(data);
    } else if (parameter == 'collateralFSM') {
      collateralFSM = OracleLike(data);
      // Check that priceSource() is implemented
      collateralFSM.priceSource();
    } else if (parameter == 'systemCoinOracle') {
      systemCoinOracle = OracleLike(data);
    } else if (parameter == 'liquidationEngine') {
      liquidationEngine = LiquidationEngineLike(data);
    } else {
      revert('IncreasingDiscountCollateralAuctionHouse/modify-unrecognized-param');
    }
    emit ModifyParameters(parameter, data);
  }

  // --- Private Auction Utils ---
  /**
   * @notice Get the amount of bought collateral from a specific auction using custom collateral price feeds, a system
   *         coin price feed and a custom discount
   * @param id The ID of the auction to bid in and get collateral from
   * @param collateralFsmPriceFeedValue The collateral price fetched from the FSM
   * @param collateralMedianPriceFeedValue The collateral price fetched from the oracle median
   * @param systemCoinPriceFeedValue The system coin market price fetched from the oracle
   * @param adjustedBid The system coin bid
   * @param customDiscount The discount offered
   */
  function getBoughtCollateral(
    uint256 id,
    uint256 collateralFsmPriceFeedValue,
    uint256 collateralMedianPriceFeedValue,
    uint256 systemCoinPriceFeedValue,
    uint256 adjustedBid,
    uint256 customDiscount
  ) private view returns (uint256) {
    // calculate the collateral price in relation to the latest system coin price and apply the discount
    uint256 discountedCollateralPrice = getDiscountedCollateralPrice(
      collateralFsmPriceFeedValue, collateralMedianPriceFeedValue, systemCoinPriceFeedValue, customDiscount
    );
    // calculate the amount of collateral bought
    uint256 boughtCollateral = adjustedBid.wdiv(discountedCollateralPrice);
    // if the calculated collateral amount exceeds the amount still up for sale, adjust it to the remaining amount
    boughtCollateral = (boughtCollateral > bids[id].amountToSell) ? bids[id].amountToSell : boughtCollateral;

    return boughtCollateral;
  }

  /**
   * @notice Update the discount used in a particular auction
   * @param id The id of the auction to update the discount for
   * @return The newly computed currentDiscount for the targeted auction
   */
  function updateCurrentDiscount(uint256 id) private returns (uint256) {
    // Work directly with storage
    Bid storage auctionBidData = bids[id];
    auctionBidData.currentDiscount = getNextCurrentDiscount(id);
    auctionBidData.latestDiscountUpdateTime = block.timestamp;
    return auctionBidData.currentDiscount;
  }

  // --- Public Auction Utils ---
  /**
   * @notice Fetch the collateral median price (from the oracle, not FSM)
   * @return priceFeed The collateral price from the oracle median; zero if the address of the collateralMedian (as fetched from the FSM) is null
   */
  function getCollateralMedianPrice() public view returns (uint256 priceFeed) {
    // Fetch the collateral median address from the collateral FSM
    address collateralMedian;
    try collateralFSM.priceSource() returns (address median) {
      collateralMedian = median;
    } catch (bytes memory revertReason) {}

    if (collateralMedian == address(0)) return 0;

    // wrapped call toward the collateral median
    try OracleLike(collateralMedian).getResultWithValidity() returns (uint256 price, bool valid) {
      if (valid) {
        priceFeed = uint256(price);
      }
    } catch (bytes memory revertReason) {
      return 0;
    }
  }

  /**
   * @notice Fetch the system coin market price
   * @return priceFeed The system coin market price fetch from the oracle
   */
  function getSystemCoinMarketPrice() public view returns (uint256 priceFeed) {
    if (address(systemCoinOracle) == address(0)) return 0;

    // wrapped call toward the system coin oracle
    try systemCoinOracle.getResultWithValidity() returns (uint256 price, bool valid) {
      if (valid) {
        priceFeed = uint256(price) * 10 ** 9; // scale to RAY
      }
    } catch (bytes memory revertReason) {
      return 0;
    }
  }

  /**
   * @notice Get the smallest possible price that's at max lowerSystemCoinMedianDeviation deviated from the redemption price and at least
   *         minSystemCoinMedianDeviation deviated
   */
  function getSystemCoinFloorDeviatedPrice(uint256 redemptionPrice) public view returns (uint256 floorPrice) {
    uint256 minFloorDeviatedPrice = redemptionPrice.wmul(minSystemCoinMedianDeviation);
    floorPrice = redemptionPrice.wmul(lowerSystemCoinMedianDeviation);
    floorPrice = (floorPrice <= minFloorDeviatedPrice) ? floorPrice : redemptionPrice;
  }

  /**
   * @notice Get the highest possible price that's at max upperSystemCoinMedianDeviation deviated from the redemption price and at least
   *         minSystemCoinMedianDeviation deviated
   */
  function getSystemCoinCeilingDeviatedPrice(uint256 redemptionPrice) public view returns (uint256 ceilingPrice) {
    uint256 minCeilingDeviatedPrice = redemptionPrice.wmul((2 * WAD) - minSystemCoinMedianDeviation);
    ceilingPrice = redemptionPrice.wmul((2 * WAD) - upperSystemCoinMedianDeviation);
    ceilingPrice = (ceilingPrice >= minCeilingDeviatedPrice) ? ceilingPrice : redemptionPrice;
  }

  /**
   * @notice Get the collateral price from the FSM and the final system coin price that will be used when bidding in an auction
   * @param systemCoinRedemptionPrice The system coin redemption price
   * @return The collateral price from the FSM and the final system coin price used for bidding (picking between redemption and market prices)
   */
  function getCollateralFSMAndFinalSystemCoinPrices(uint256 systemCoinRedemptionPrice)
    public
    view
    returns (uint256, uint256)
  {
    require(systemCoinRedemptionPrice > 0, 'IncreasingDiscountCollateralAuctionHouse/invalid-redemption-price-provided');
    (uint256 collateralFsmPriceFeedValue, bool collateralFsmHasValidValue) = collateralFSM.getResultWithValidity();
    if (!collateralFsmHasValidValue) {
      return (0, 0);
    }

    uint256 systemCoinAdjustedPrice = systemCoinRedemptionPrice;
    uint256 systemCoinPriceFeedValue = getSystemCoinMarketPrice();

    if (systemCoinPriceFeedValue > 0) {
      uint256 floorPrice = getSystemCoinFloorDeviatedPrice(systemCoinAdjustedPrice);
      uint256 ceilingPrice = getSystemCoinCeilingDeviatedPrice(systemCoinAdjustedPrice);

      if (uint256(systemCoinPriceFeedValue) < systemCoinAdjustedPrice) {
        systemCoinAdjustedPrice = Math.max(uint256(systemCoinPriceFeedValue), floorPrice);
      } else {
        systemCoinAdjustedPrice = Math.min(uint256(systemCoinPriceFeedValue), ceilingPrice);
      }
    }

    return (uint256(collateralFsmPriceFeedValue), systemCoinAdjustedPrice);
  }

  /**
   * @notice Get the collateral price used in bidding by picking between the raw FSM and the oracle median price and taking into account
   *         deviation limits
   * @param collateralFsmPriceFeedValue The collateral price fetched from the FSM
   * @param collateralMedianPriceFeedValue The collateral price fetched from the median attached to the FSM
   */
  function getFinalBaseCollateralPrice(
    uint256 collateralFsmPriceFeedValue,
    uint256 collateralMedianPriceFeedValue
  ) public view returns (uint256) {
    uint256 floorPrice = collateralFsmPriceFeedValue.wmul(lowerCollateralMedianDeviation);
    uint256 ceilingPrice = collateralFsmPriceFeedValue.wmul((2 * WAD) - upperCollateralMedianDeviation);

    uint256 adjustedMedianPrice =
      (collateralMedianPriceFeedValue == 0) ? collateralFsmPriceFeedValue : collateralMedianPriceFeedValue;

    if (adjustedMedianPrice < collateralFsmPriceFeedValue) {
      return Math.max(adjustedMedianPrice, floorPrice);
    } else {
      return Math.min(adjustedMedianPrice, ceilingPrice);
    }
  }

  /**
   * @notice Get the discounted collateral price (using a custom discount)
   * @param collateralFsmPriceFeedValue The collateral price fetched from the FSM
   * @param collateralMedianPriceFeedValue The collateral price fetched from the oracle median
   * @param systemCoinPriceFeedValue The system coin price fetched from the oracle
   * @param customDiscount The custom discount used to calculate the collateral price offered
   */
  function getDiscountedCollateralPrice(
    uint256 collateralFsmPriceFeedValue,
    uint256 collateralMedianPriceFeedValue,
    uint256 systemCoinPriceFeedValue,
    uint256 customDiscount
  ) public view returns (uint256) {
    // calculate the collateral price in relation to the latest system coin price and apply the discount
    return getFinalBaseCollateralPrice(collateralFsmPriceFeedValue, collateralMedianPriceFeedValue).rdiv(
      systemCoinPriceFeedValue
    ).wmul(customDiscount);
  }

  /**
   * @notice Get the upcoming discount that will be used in a specific auction
   * @param id The ID of the auction to calculate the upcoming discount for
   * @return The upcoming discount that will be used in the targeted auction
   */
  function getNextCurrentDiscount(uint256 id) public view returns (uint256) {
    if (bids[id].forgoneCollateralReceiver == address(0)) return RAY;
    uint256 nextDiscount = bids[id].currentDiscount;

    // If the increase deadline hasn't been passed yet and the current discount is not at or greater than max
    if (uint48(block.timestamp) < bids[id].discountIncreaseDeadline && bids[id].currentDiscount > bids[id].maxDiscount)
    {
      // Calculate the new current discount
      nextDiscount = bids[id].perSecondDiscountUpdateRate.rpow(block.timestamp - bids[id].latestDiscountUpdateTime).rmul(
        bids[id].currentDiscount
      );

      // If the new discount is greater than the max one
      if (nextDiscount <= bids[id].maxDiscount) {
        nextDiscount = bids[id].maxDiscount;
      }
    } else {
      // Determine the conditions when we can instantly set the current discount to max
      bool currentZeroMaxNonZero = bids[id].currentDiscount == 0 && bids[id].maxDiscount > 0;
      bool doneUpdating =
        uint48(block.timestamp) >= bids[id].discountIncreaseDeadline && bids[id].currentDiscount != bids[id].maxDiscount;

      if (currentZeroMaxNonZero || doneUpdating) {
        nextDiscount = bids[id].maxDiscount;
      }
    }

    return nextDiscount;
  }

  /**
   * @notice Get the actual bid that will be used in an auction (taking into account the bidder input)
   * @param id The id of the auction to calculate the adjusted bid for
   * @param wad The initial bid submitted
   * @return Whether the bid is valid or not and the adjusted bid
   */
  function getAdjustedBid(uint256 id, uint256 wad) public view returns (bool, uint256) {
    if ((bids[id].amountToSell == 0 || bids[id].amountToRaise == 0) || (wad == 0 || wad < minimumBid)) {
      return (false, wad);
    }

    uint256 remainingToRaise = bids[id].amountToRaise;

    // bound max amount offered in exchange for collateral
    uint256 adjustedBid = wad;
    if (adjustedBid * RAY > remainingToRaise) {
      adjustedBid = (remainingToRaise / RAY) + 1;
    }

    remainingToRaise = (adjustedBid * RAY > remainingToRaise) ? 0 : bids[id].amountToRaise - (adjustedBid * RAY);
    if (remainingToRaise > 0 && remainingToRaise < RAY) {
      return (false, adjustedBid);
    }

    return (true, adjustedBid);
  }

  // --- Core Auction Logic ---
  /**
   * @notice Start a new collateral auction
   * @param forgoneCollateralReceiver Who receives leftover collateral that is not auctioned
   * @param auctionIncomeRecipient Who receives the amount raised in the auction
   * @param amountToRaise Total amount of coins to raise (rad)
   * @param amountToSell Total amount of collateral available to sell (wad)
   * @param initialBid Unused
   */
  function startAuction(
    address forgoneCollateralReceiver,
    address auctionIncomeRecipient,
    uint256 amountToRaise,
    uint256 amountToSell,
    uint256 initialBid
  ) public isAuthorized returns (uint256 id) {
    require(auctionsStarted < type(uint256).max, 'IncreasingDiscountCollateralAuctionHouse/overflow');
    require(amountToSell > 0, 'IncreasingDiscountCollateralAuctionHouse/no-collateral-for-sale');
    require(amountToRaise > 0, 'IncreasingDiscountCollateralAuctionHouse/nothing-to-raise');
    require(amountToRaise >= RAY, 'IncreasingDiscountCollateralAuctionHouse/dusty-auction');
    id = ++auctionsStarted;

    uint48 discountIncreaseDeadline = uint48(block.timestamp) + uint48(maxDiscountUpdateRateTimeline);

    bids[id].currentDiscount = minDiscount;
    bids[id].maxDiscount = maxDiscount;
    bids[id].perSecondDiscountUpdateRate = perSecondDiscountUpdateRate;
    bids[id].discountIncreaseDeadline = discountIncreaseDeadline;
    bids[id].latestDiscountUpdateTime = block.timestamp;
    bids[id].amountToSell = amountToSell;
    bids[id].forgoneCollateralReceiver = forgoneCollateralReceiver;
    bids[id].auctionIncomeRecipient = auctionIncomeRecipient;
    bids[id].amountToRaise = amountToRaise;

    safeEngine.transferCollateral(collateralType, msg.sender, address(this), amountToSell);

    emit StartAuction(
      id,
      auctionsStarted,
      amountToSell,
      initialBid,
      amountToRaise,
      minDiscount,
      maxDiscount,
      perSecondDiscountUpdateRate,
      discountIncreaseDeadline,
      forgoneCollateralReceiver,
      auctionIncomeRecipient
    );
  }

  /**
   * @notice Calculate how much collateral someone would buy from an auction using the last read redemption price and the old current
   *         discount associated with the auction
   * @param id ID of the auction to buy collateral from
   * @param wad New bid submitted
   */
  function getApproximateCollateralBought(uint256 id, uint256 wad) external view returns (uint256, uint256) {
    if (lastReadRedemptionPrice == 0) return (0, wad);

    (bool validAuctionAndBid, uint256 adjustedBid) = getAdjustedBid(id, wad);
    if (!validAuctionAndBid) {
      return (0, adjustedBid);
    }

    // check that the oracle doesn't return an invalid value
    (uint256 collateralFsmPriceFeedValue, uint256 systemCoinPriceFeedValue) =
      getCollateralFSMAndFinalSystemCoinPrices(lastReadRedemptionPrice);
    if (collateralFsmPriceFeedValue == 0) {
      return (0, adjustedBid);
    }

    return (
      getBoughtCollateral(
        id,
        collateralFsmPriceFeedValue,
        getCollateralMedianPrice(),
        systemCoinPriceFeedValue,
        adjustedBid,
        bids[id].currentDiscount
        ),
      adjustedBid
    );
  }

  /**
   * @notice Calculate how much collateral someone would buy from an auction using the latest redemption price fetched from the
   *         OracleRelayer and the latest updated discount associated with the auction
   * @param id ID of the auction to buy collateral from
   * @param wad New bid submitted
   */
  function getCollateralBought(uint256 id, uint256 wad) external returns (uint256, uint256) {
    (bool validAuctionAndBid, uint256 adjustedBid) = getAdjustedBid(id, wad);
    if (!validAuctionAndBid) {
      return (0, adjustedBid);
    }

    // Read the redemption price
    lastReadRedemptionPrice = oracleRelayer.redemptionPrice();

    // check that the oracle doesn't return an invalid value
    (uint256 collateralFsmPriceFeedValue, uint256 systemCoinPriceFeedValue) =
      getCollateralFSMAndFinalSystemCoinPrices(lastReadRedemptionPrice);
    if (collateralFsmPriceFeedValue == 0) {
      return (0, adjustedBid);
    }

    return (
      getBoughtCollateral(
        id,
        collateralFsmPriceFeedValue,
        getCollateralMedianPrice(),
        systemCoinPriceFeedValue,
        adjustedBid,
        updateCurrentDiscount(id)
        ),
      adjustedBid
    );
  }

  /**
   * @notice Buy collateral from an auction at an increasing discount
   * @param id ID of the auction to buy collateral from
   * @param wad New bid submitted (as a WAD which has 18 decimals)
   */
  function buyCollateral(uint256 id, uint256 wad) external {
    require(
      bids[id].amountToSell > 0 && bids[id].amountToRaise > 0,
      'IncreasingDiscountCollateralAuctionHouse/inexistent-auction'
    );
    require(wad > 0 && wad >= minimumBid, 'IncreasingDiscountCollateralAuctionHouse/invalid-bid');

    // bound max amount offered in exchange for collateral (in case someone offers more than it's necessary)
    uint256 adjustedBid = wad;
    if (adjustedBid * RAY > bids[id].amountToRaise) {
      adjustedBid = (bids[id].amountToRaise / RAY) + 1;
    }

    // Read the redemption price
    lastReadRedemptionPrice = oracleRelayer.redemptionPrice();

    // check that the collateral FSM doesn't return an invalid value
    (uint256 collateralFsmPriceFeedValue, uint256 systemCoinPriceFeedValue) =
      getCollateralFSMAndFinalSystemCoinPrices(lastReadRedemptionPrice);
    require(collateralFsmPriceFeedValue > 0, 'IncreasingDiscountCollateralAuctionHouse/collateral-fsm-invalid-value');

    // get the amount of collateral bought
    uint256 boughtCollateral = getBoughtCollateral(
      id,
      collateralFsmPriceFeedValue,
      getCollateralMedianPrice(),
      systemCoinPriceFeedValue,
      adjustedBid,
      updateCurrentDiscount(id)
    );
    // check that the calculated amount is greater than zero
    require(boughtCollateral > 0, 'IncreasingDiscountCollateralAuctionHouse/null-bought-amount');
    // update the amount of collateral to sell
    bids[id].amountToSell = bids[id].amountToSell - boughtCollateral;

    // update remainingToRaise in case amountToSell is zero (everything has been sold)
    uint256 remainingToRaise = ((wad * RAY >= bids[id].amountToRaise) || (bids[id].amountToSell == 0))
      ? bids[id].amountToRaise
      : bids[id].amountToRaise - (wad * RAY);

    // update leftover amount to raise in the bid struct
    bids[id].amountToRaise =
      (adjustedBid * RAY > bids[id].amountToRaise) ? 0 : bids[id].amountToRaise - (adjustedBid * RAY);

    // check that the remaining amount to raise is either zero or higher than RAY
    require(
      bids[id].amountToRaise == 0 || bids[id].amountToRaise >= RAY,
      'IncreasingDiscountCollateralAuctionHouse/invalid-left-to-raise'
    );

    // transfer the bid to the income recipient and the collateral to the bidder
    safeEngine.transferInternalCoins(msg.sender, bids[id].auctionIncomeRecipient, adjustedBid * RAY);
    safeEngine.transferCollateral(collateralType, address(this), msg.sender, boughtCollateral);

    // Emit the buy event
    emit BuyCollateral(id, adjustedBid, boughtCollateral);

    // Remove coins from the liquidation buffer
    bool soldAll = bids[id].amountToRaise == 0 || bids[id].amountToSell == 0;
    if (soldAll) {
      liquidationEngine.removeCoinsFromAuction(remainingToRaise);
    } else {
      liquidationEngine.removeCoinsFromAuction(adjustedBid * RAY);
    }

    // If the auction raised the whole amount or all collateral was sold,
    // send remaining collateral to the forgone receiver
    if (soldAll) {
      safeEngine.transferCollateral(
        collateralType, address(this), bids[id].forgoneCollateralReceiver, bids[id].amountToSell
      );
      delete bids[id];
      emit SettleAuction(id, bids[id].amountToSell);
    }
  }

  /**
   * @notice Settle/finish an auction
   * @param id ID of the auction to settle
   */
  function settleAuction(uint256 id) external {
    return;
  }

  /**
   * @notice Terminate an auction prematurely. Usually called by Global Settlement.
   * @param id ID of the auction to settle
   */
  function terminateAuctionPrematurely(uint256 id) external isAuthorized {
    require(
      bids[id].amountToSell > 0 && bids[id].amountToRaise > 0,
      'IncreasingDiscountCollateralAuctionHouse/inexistent-auction'
    );
    liquidationEngine.removeCoinsFromAuction(bids[id].amountToRaise);
    safeEngine.transferCollateral(collateralType, address(this), msg.sender, bids[id].amountToSell);
    delete bids[id];
    emit TerminateAuctionPrematurely(id, msg.sender, bids[id].amountToSell);
  }

  // --- Getters ---
  function bidAmount(uint256 id) public view returns (uint256) {
    return 0;
  }

  function remainingAmountToSell(uint256 id) public view returns (uint256) {
    return bids[id].amountToSell;
  }

  function forgoneCollateralReceiver(uint256 id) public view returns (address) {
    return bids[id].forgoneCollateralReceiver;
  }

  function raisedAmount(uint256 id) public view returns (uint256) {
    return 0;
  }

  function amountToRaise(uint256 id) public view returns (uint256) {
    return bids[id].amountToRaise;
  }
}<|MERGE_RESOLUTION|>--- conflicted
+++ resolved
@@ -23,13 +23,6 @@
 import {IOracle as OracleLike} from '@interfaces/IOracle.sol';
 import {ILiquidationEngine as LiquidationEngineLike} from '@interfaces/ILiquidationEngine.sol';
 
-<<<<<<< HEAD
-import {Math, RAY, WAD} from './utils/Math.sol';
-import {Authorizable} from './utils/Authorizable.sol';
-
-/*
-   This thing lets you (English) auction some collateral for a given amount of system coins*/
-=======
 import {Authorizable} from '@contracts/utils/Authorizable.sol';
 
 import {Math, RAY, WAD} from '@libraries/Math.sol';
@@ -37,7 +30,6 @@
 /*
    This thing lets you (English) auction some collateral for a given amount of system coins
 */
->>>>>>> 4fa452ce
 
 contract EnglishCollateralAuctionHouse is Authorizable {
   // --- Data ---
